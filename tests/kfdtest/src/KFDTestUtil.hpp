--- conflicted
+++ resolved
@@ -195,18 +195,13 @@
     // @return: Node ID if successful or -1
     const int FindLargeBarGPUNode() const;
     const bool AreGPUNodesXGMI(int node0, int node1) const;
-<<<<<<< HEAD
     int FindAccessiblePeers(std::vector<int> *peers,
                                         HSAuint32 node) const;
-=======
-    int FindAccessiblePeers(std::vector<HSAuint32> *peers, HSAuint32 dstNode,
-            bool bidirectional) const;
     /* @brief: to determine if the node is XGMI-linked to CPU
      * @param: node index of the node we are looking at
      * @return: bool true or false
      */
     const bool IsNodeXGMItoCPU(int node) const;
->>>>>>> e35778ed
 };
 
 #endif  // __KFD__TEST__UTIL__H__